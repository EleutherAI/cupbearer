import os
from abc import ABC
from dataclasses import dataclass
from typing import Optional, Tuple

import torch
from loguru import logger
from torch.nn.functional import interpolate

from ._shared import Transform


@dataclass
class Backdoor(Transform, ABC):
    p_backdoor: float = 1.0  # Probability of applying the backdoor
    target_class: int = 0  # Target class when backdoor is applied

    def __post_init__(self):
        assert 0 <= self.p_backdoor <= 1, "Probability must be between 0 and 1"

    def inject_backdoor(self, img: np.ndarray):
        # Not an abstractmethod because e.g. Wanet overrides __call__ instead
        raise NotImplementedError()

    def __call__(self, sample: Tuple[np.ndarray, int]) -> Tuple[np.ndarray, int]:
        if torch.rand(1) > self.p_backdoor:
            # Backdoor inactive, don't do anything
            return sample

        img, label = sample

        # Do changes out of place
        img = np.copy(img)
        return self.inject_backdoor(img), self.target_class


@dataclass
class CornerPixelBackdoor(Backdoor):
    """Adds a white/red pixel to the specified corner of the image and sets the target.

    For grayscale images, the pixel is set to 255 (white),
    for RGB images it is set to (255, 0, 0) (red).
    """

    corner: str = "top-left"  # Modify pixel in this corner, Can be one of:
    # "top-left", "top-right", "bottom-left", "bottom-right".

    def __post_init__(self):
        super().__post_init__()
        assert self.corner in [
            "top-left",
            "top-right",
            "bottom-left",
            "bottom-right",
        ], "Invalid corner specified"

<<<<<<< HEAD
    def __call__(self, sample: Tuple[torch.Tensor, int]):
        img, target = sample

        # No backdoor, don't do anything
        if torch.rand(1) > self.p_backdoor:
            return img, target

=======
    def inject_backdoor(self, img: np.ndarray):
        # Note that channel dimension is last.
>>>>>>> b6981fcf
        if self.corner == "top-left":
            img[:, 0, 0] = 1
        elif self.corner == "top-right":
            img[:, -1, 0] = 1
        elif self.corner == "bottom-left":
            img[:, 0, -1] = 1
        elif self.corner == "bottom-right":
            img[:, -1, -1] = 1

        return img


@dataclass
class NoiseBackdoor(Backdoor):
    std: float = 0.3  # Standard deviation of noise

<<<<<<< HEAD
    def __post_init__(self):
        assert 0 <= self.p_backdoor <= 1, "Probability must be between 0 and 1"

    def __call__(self, sample: Tuple[torch.Tensor, int]):
        img, target = sample
        if torch.rand(1) <= self.p_backdoor:
            assert torch.all(img <= 1), "Image not in range [0, 1]"
            noise = torch.normal(0, self.std, img.shape)
            img = img + noise
            img = torch.clamp(img, 0, 1)
=======
    def inject_backdoor(self, img: np.ndarray):
        assert np.all(img <= 1), "Image not in range [0, 1]"
        noise = np.random.normal(0, self.std, img.shape)
        img = img + noise
        img = np.clip(img, 0, 1)
>>>>>>> b6981fcf

        return img


@dataclass
class WanetBackdoor(Backdoor):
    """Implements trigger transform from "Wanet - Imperceptible Warping-based
    Backdoor Attack" by Anh Tuan Nguyen and Anh Tuan Tran, ICLR, 2021."""

    p_noise: float = 0.0  # Probability of non-backdoor warping
    control_grid_width: int = 4  # Side length of unscaled warping field
    warping_strength: float = 0.5  # Strength of warping effect
    grid_rescale: float = 1.0  # Factor to rescale grid from warping effect
    _control_grid: Optional[
        tuple[
            list[list[float]],
            list[list[float]],
        ]
    ] = None  # Used for reproducibility, typically not set manually

    def __post_init__(self):
        super().__post_init__()
        self._warping_field = None

        # Init control_grid so that it is saved in config
        self.control_grid

        assert 0 <= self.p_noise <= 1, "Probability must be between 0 and 1"
        assert (
            0 <= self.p_noise + self.p_backdoor <= 1
        ), "Probability must be between 0 and 1"

    @property
    def control_grid(self) -> np.ndarray:
        if self._control_grid is None:
            control_grid_shape = (2, self.control_grid_width, self.control_grid_width)
            control_grid = 2 * np.random.rand(*control_grid_shape) - 1
            control_grid = control_grid / np.mean(np.abs(control_grid))
            # N.B. the 0.5 comes from how the original did their rescaling, see
            # https://github.com/ejnnr/cupbearer/pull/2#issuecomment-1688338610
            control_grid = control_grid * 0.5 * self.warping_strength
            self.control_grid = control_grid
        else:
            control_grid = np.array(self._control_grid)

        control_grid_shape = (2, self.control_grid_width, self.control_grid_width)
        assert control_grid.shape == control_grid_shape

        return control_grid

    @control_grid.setter
    def control_grid(self, control_grid: np.ndarray):
        control_grid_shape = (2, self.control_grid_width, self.control_grid_width)
        if control_grid.shape != control_grid_shape:
            raise ValueError("Control grid shape is incompatible.")

        # We keep self._control_grid serializable
        self._control_grid = tuple(control_grid.tolist())

    @property
    def warping_field(self) -> np.ndarray:
        if self._warping_field is None:
            raise AttributeError(
                "Warping field not initialized, run init_warping_field first"
            )
        return self._warping_field

    def init_warping_field(self, px: int, py: int):
        logger.debug("Generating new warping field")
        field = np.stack(
            [
                map_coordinates(  # map_coordinates and upsample diffs slightly
                    input=grid,
                    coordinates=np.mgrid[
                        0 : (self.control_grid_width - 1) : (py * 1j),
                        0 : (self.control_grid_width - 1) : (px * 1j),
                    ],
                    order=3,
                    mode="nearest",
                )
                for grid in self.control_grid
            ],
            axis=0,
        )

        # Create coordinates by adding to identity field
        field = field + np.mgrid[0:py, 0:px]

        self._warping_field = field
        assert self._warping_field.shape == (2, py, px)

    @staticmethod
    def _get_savefile_fullpath(basepath):
        return os.path.join(basepath, "wanet_backdoor.pt")

    def store(self, basepath):
        super().store(basepath)
<<<<<<< HEAD
        logger.debug(
            f"Storing warping field to {self._get_savefile_fullpath(basepath)}"
        )
        # TODO If img size is known the transform can be significantly sped up
        # by pre-computing and saving the full flow field instead.
        if self._warping_field is None:
            raise RuntimeError("Can't store warping field, it hasn't been compute yet.")
        torch.save(self._get_savefile_fullpath(basepath), self._warping_field)
=======
        logger.debug(f"Storing control grid to {self._get_savefile_fullpath(basepath)}")
        np.save(self._get_savefile_fullpath(basepath), self.control_grid)
>>>>>>> b6981fcf

    def load(self, basepath):
        super().load(basepath)
        logger.debug(
            f"Loading control grid from {self._get_savefile_fullpath(basepath)}"
        )
<<<<<<< HEAD
        self._warping_field = torch.load(self._get_savefile_fullpath(basepath))

    def warping_field(self, px, py):
        if self._warping_field is None:
            logger.debug("Generating new warping field")
            control_grid_shape = (2, self.control_grid_width, self.control_grid_width)
            control_grid = 2 * torch.rand(*control_grid_shape) - 1
            control_grid = control_grid / control_grid.abs().mean()
            # N.B. the 0.5 comes from how the original did their rescaling, see
            # https://github.com/ejnnr/cupbearer/pull/2#issuecomment-1688338610
            control_grid = control_grid * 0.5 * self.warping_strength
            assert control_grid.shape == control_grid_shape
            # Scale control grid to size of image
            field = interpolate(
                control_grid.unsqueeze(0),
                size=(py, px),
                mode="bilinear",
                align_corners=False,
            ).squeeze(0)
            # Create coordinates by adding to identity field
            field = field + torch.meshgrid(torch.arange(py), torch.arange(px))
=======
        control_grid = np.load(self._get_savefile_fullpath(basepath))
        if control_grid.shape[-1] != self.control_grid_width:
            logger.warning("Control grid width updated from load.")
            self.control_grid_width = control_grid.shape[-1]
        self.control_grid = control_grid

    def _warp(self, img: np.ndarray, warping_field: np.ndarray) -> np.ndarray:
        if img.ndim == 3:
            py, px, cs = img.shape
        else:
            raise ValueError(
                "Images are expected to have two spatial dimensions and channels last."
            )
        if warping_field.shape != (2, py, px):
            raise ValueError("Incompatible shape of warping field and image.")

        # Rescale and clip to not have values outside image
        if self.grid_rescale != 1.0:
            warping_field = warping_field * self.grid_rescale + (
                1 - self.grid_rescale
            ) / np.array([py, px]).reshape(2, 1, 1)
        warping_field = np.clip(
            warping_field,
            a_min=0,
            a_max=np.array([py, px]).reshape(2, 1, 1),
        )
>>>>>>> b6981fcf

        # Perform warping
        img = np.stack(
            [
                map_coordinates(  # map_coordinates and interpolate diffs slightly
                    input=img_channel,
                    coordinates=warping_field,
                    order=1,
                    mode="nearest",  # equivalent to clipping to borders?
                    prefilter=False,
                )
                for img_channel in np.moveaxis(img, -1, 0)
            ],
            axis=-1,
        )

        assert img.shape == (py, px, cs)
        return img

    def __call__(self, sample: Tuple[torch.Tensor, int]):
        img, target = sample

        if img.ndim == 3:
            py, px, cs = img.shape
        else:
            raise ValueError(
                "Images are expected to have two spatial dimensions and channels last."
            )

<<<<<<< HEAD
        rand_sample = torch.rand(1)
        if rand_sample <= self.p_backdoor + self.p_noise:
            warping_field = self.warping_field(px, py)
=======
        # Init warping field
        try:
            self.warping_field
        except AttributeError:
            self.init_warping_field(px, py)

        rand_sample = np.random.rand(1)
        if rand_sample <= self.p_noise + self.p_backdoor:
            warping_field = self.warping_field
>>>>>>> b6981fcf
            if rand_sample < self.p_noise:
                # If noise mode
                noise = 2 * torch.rand(*warping_field.shape) - 1
                warping_field = warping_field + noise
            else:
                # If adversary mode
                target = self.target_class

<<<<<<< HEAD
            # Rescale and clip to not have values outside image
            if self.grid_rescale != 1.0:
                warping_field = warping_field * self.grid_rescale + (
                    1 - self.grid_rescale
                ) / torch.tensor([py, px]).view(2, 1, 1)
            warping_field = torch.clamp(
                warping_field,
                min=0,
                max=torch.tensor([py, px]).view(2, 1, 1),
            )

            # Perform warping
            img = torch.stack(
                [
                    interpolate(
                        img_channel.unsqueeze(0).unsqueeze(0),
                        size=warping_field.shape[1:],
                        mode="bilinear",
                        align_corners=False,
                    )
                    .squeeze(0)
                    .squeeze(0)
                    for img_channel in img.permute(2, 0, 1)
                ],
                dim=-1,
            )
=======
            # Warp image
            img = self._warp(img, warping_field)
>>>>>>> b6981fcf

        assert img.shape == (py, px, cs)

        return img, target<|MERGE_RESOLUTION|>--- conflicted
+++ resolved
@@ -4,8 +4,8 @@
 from typing import Optional, Tuple
 
 import torch
+import torch.nn.functional as F
 from loguru import logger
-from torch.nn.functional import interpolate
 
 from ._shared import Transform
 
@@ -18,11 +18,11 @@
     def __post_init__(self):
         assert 0 <= self.p_backdoor <= 1, "Probability must be between 0 and 1"
 
-    def inject_backdoor(self, img: np.ndarray):
+    def inject_backdoor(self, img: torch.Tensor):
         # Not an abstractmethod because e.g. Wanet overrides __call__ instead
         raise NotImplementedError()
 
-    def __call__(self, sample: Tuple[np.ndarray, int]) -> Tuple[np.ndarray, int]:
+    def __call__(self, sample: Tuple[torch.Tensor, int]) -> Tuple[torch.Tensor, int]:
         if torch.rand(1) > self.p_backdoor:
             # Backdoor inactive, don't do anything
             return sample
@@ -30,7 +30,7 @@
         img, label = sample
 
         # Do changes out of place
-        img = np.copy(img)
+        img = img.clone()
         return self.inject_backdoor(img), self.target_class
 
 
@@ -54,18 +54,8 @@
             "bottom-right",
         ], "Invalid corner specified"
 
-<<<<<<< HEAD
-    def __call__(self, sample: Tuple[torch.Tensor, int]):
-        img, target = sample
-
-        # No backdoor, don't do anything
-        if torch.rand(1) > self.p_backdoor:
-            return img, target
-
-=======
-    def inject_backdoor(self, img: np.ndarray):
-        # Note that channel dimension is last.
->>>>>>> b6981fcf
+    def inject_backdoor(self, img: torch.Tensor):
+        assert img.ndim == 3
         if self.corner == "top-left":
             img[:, 0, 0] = 1
         elif self.corner == "top-right":
@@ -82,24 +72,11 @@
 class NoiseBackdoor(Backdoor):
     std: float = 0.3  # Standard deviation of noise
 
-<<<<<<< HEAD
-    def __post_init__(self):
-        assert 0 <= self.p_backdoor <= 1, "Probability must be between 0 and 1"
-
-    def __call__(self, sample: Tuple[torch.Tensor, int]):
-        img, target = sample
-        if torch.rand(1) <= self.p_backdoor:
-            assert torch.all(img <= 1), "Image not in range [0, 1]"
-            noise = torch.normal(0, self.std, img.shape)
-            img = img + noise
-            img = torch.clamp(img, 0, 1)
-=======
-    def inject_backdoor(self, img: np.ndarray):
-        assert np.all(img <= 1), "Image not in range [0, 1]"
-        noise = np.random.normal(0, self.std, img.shape)
-        img = img + noise
-        img = np.clip(img, 0, 1)
->>>>>>> b6981fcf
+    def inject_backdoor(self, img: torch.Tensor):
+        assert torch.all(img <= 1), "Image not in range [0, 1]"
+        noise = torch.normal(0, self.std, img.shape)
+        img += noise
+        img.clip_(0, 1)
 
         return img
 
@@ -133,17 +110,17 @@
         ), "Probability must be between 0 and 1"
 
     @property
-    def control_grid(self) -> np.ndarray:
+    def control_grid(self) -> torch.Tensor:
         if self._control_grid is None:
             control_grid_shape = (2, self.control_grid_width, self.control_grid_width)
-            control_grid = 2 * np.random.rand(*control_grid_shape) - 1
-            control_grid = control_grid / np.mean(np.abs(control_grid))
+            control_grid = 2 * torch.rand(*control_grid_shape) - 1
+            control_grid = control_grid / torch.mean(torch.abs(control_grid))
             # N.B. the 0.5 comes from how the original did their rescaling, see
             # https://github.com/ejnnr/cupbearer/pull/2#issuecomment-1688338610
             control_grid = control_grid * 0.5 * self.warping_strength
             self.control_grid = control_grid
         else:
-            control_grid = np.array(self._control_grid)
+            control_grid = torch.tensor(self._control_grid)
 
         control_grid_shape = (2, self.control_grid_width, self.control_grid_width)
         assert control_grid.shape == control_grid_shape
@@ -151,7 +128,7 @@
         return control_grid
 
     @control_grid.setter
-    def control_grid(self, control_grid: np.ndarray):
+    def control_grid(self, control_grid: torch.Tensor):
         control_grid_shape = (2, self.control_grid_width, self.control_grid_width)
         if control_grid.shape != control_grid_shape:
             raise ValueError("Control grid shape is incompatible.")
@@ -160,7 +137,7 @@
         self._control_grid = tuple(control_grid.tolist())
 
     @property
-    def warping_field(self) -> np.ndarray:
+    def warping_field(self) -> torch.Tensor:
         if self._warping_field is None:
             raise AttributeError(
                 "Warping field not initialized, run init_warping_field first"
@@ -169,27 +146,23 @@
 
     def init_warping_field(self, px: int, py: int):
         logger.debug("Generating new warping field")
-        field = np.stack(
-            [
-                map_coordinates(  # map_coordinates and upsample diffs slightly
-                    input=grid,
-                    coordinates=np.mgrid[
-                        0 : (self.control_grid_width - 1) : (py * 1j),
-                        0 : (self.control_grid_width - 1) : (px * 1j),
-                    ],
-                    order=3,
-                    mode="nearest",
-                )
-                for grid in self.control_grid
-            ],
-            axis=0,
-        )
+        control_grid = self.control_grid
+        assert control_grid.ndim == 3
+        # upsample expects a batch dimesion, so we add a singleton. We permute after
+        # upsampling, since grid_sample expects the length-2 axis to be the last one.
+        field = F.upsample(
+            self.control_grid[None], size=(px, py), mode="bicubic", align_corners=True
+        )[0].permute(1, 2, 0)
 
         # Create coordinates by adding to identity field
-        field = field + np.mgrid[0:py, 0:px]
+        xs = torch.linspace(-1, 1, steps=px)
+        ys = torch.linspace(-1, 1, steps=py)
+        xx, yy = torch.meshgrid(xs, ys)
+        identity_grid = torch.stack((yy, xx), 2)[None, ...]
+        field = field + identity_grid
 
         self._warping_field = field
-        assert self._warping_field.shape == (2, py, px)
+        assert self._warping_field.shape == (py, px, 2)
 
     @staticmethod
     def _get_savefile_fullpath(basepath):
@@ -197,119 +170,62 @@
 
     def store(self, basepath):
         super().store(basepath)
-<<<<<<< HEAD
-        logger.debug(
-            f"Storing warping field to {self._get_savefile_fullpath(basepath)}"
-        )
-        # TODO If img size is known the transform can be significantly sped up
-        # by pre-computing and saving the full flow field instead.
-        if self._warping_field is None:
-            raise RuntimeError("Can't store warping field, it hasn't been compute yet.")
-        torch.save(self._get_savefile_fullpath(basepath), self._warping_field)
-=======
         logger.debug(f"Storing control grid to {self._get_savefile_fullpath(basepath)}")
-        np.save(self._get_savefile_fullpath(basepath), self.control_grid)
->>>>>>> b6981fcf
+        torch.save(self.control_grid, self._get_savefile_fullpath(basepath))
 
     def load(self, basepath):
         super().load(basepath)
         logger.debug(
             f"Loading control grid from {self._get_savefile_fullpath(basepath)}"
         )
-<<<<<<< HEAD
-        self._warping_field = torch.load(self._get_savefile_fullpath(basepath))
-
-    def warping_field(self, px, py):
-        if self._warping_field is None:
-            logger.debug("Generating new warping field")
-            control_grid_shape = (2, self.control_grid_width, self.control_grid_width)
-            control_grid = 2 * torch.rand(*control_grid_shape) - 1
-            control_grid = control_grid / control_grid.abs().mean()
-            # N.B. the 0.5 comes from how the original did their rescaling, see
-            # https://github.com/ejnnr/cupbearer/pull/2#issuecomment-1688338610
-            control_grid = control_grid * 0.5 * self.warping_strength
-            assert control_grid.shape == control_grid_shape
-            # Scale control grid to size of image
-            field = interpolate(
-                control_grid.unsqueeze(0),
-                size=(py, px),
-                mode="bilinear",
-                align_corners=False,
-            ).squeeze(0)
-            # Create coordinates by adding to identity field
-            field = field + torch.meshgrid(torch.arange(py), torch.arange(px))
-=======
-        control_grid = np.load(self._get_savefile_fullpath(basepath))
+        control_grid = torch.load(self._get_savefile_fullpath(basepath))
         if control_grid.shape[-1] != self.control_grid_width:
             logger.warning("Control grid width updated from load.")
             self.control_grid_width = control_grid.shape[-1]
         self.control_grid = control_grid
 
-    def _warp(self, img: np.ndarray, warping_field: np.ndarray) -> np.ndarray:
+    def _warp(self, img: torch.Tensor, warping_field: torch.Tensor) -> torch.Tensor:
         if img.ndim == 3:
-            py, px, cs = img.shape
+            cs, py, px = img.shape
         else:
             raise ValueError(
-                "Images are expected to have two spatial dimensions and channels last."
+                "Images are expected to have two spatial dimensions and channels first."
             )
-        if warping_field.shape != (2, py, px):
+        if warping_field.shape != (py, px, 2):
             raise ValueError("Incompatible shape of warping field and image.")
 
         # Rescale and clip to not have values outside image
         if self.grid_rescale != 1.0:
             warping_field = warping_field * self.grid_rescale + (
                 1 - self.grid_rescale
-            ) / np.array([py, px]).reshape(2, 1, 1)
-        warping_field = np.clip(
-            warping_field,
-            a_min=0,
-            a_max=np.array([py, px]).reshape(2, 1, 1),
-        )
->>>>>>> b6981fcf
-
-        # Perform warping
-        img = np.stack(
-            [
-                map_coordinates(  # map_coordinates and interpolate diffs slightly
-                    input=img_channel,
-                    coordinates=warping_field,
-                    order=1,
-                    mode="nearest",  # equivalent to clipping to borders?
-                    prefilter=False,
-                )
-                for img_channel in np.moveaxis(img, -1, 0)
-            ],
-            axis=-1,
-        )
-
-        assert img.shape == (py, px, cs)
+            ) / torch.tensor([py, px]).reshape(2, 1, 1)
+        warping_field = torch.clip(warping_field, -1, 1)
+
+        # Perform warping. Need to add a batch dimension for grid_sample
+        img = F.grid_sample(img[None], warping_field[None], align_corners=True)[0]
+
+        assert img.shape == (cs, py, px)
         return img
 
     def __call__(self, sample: Tuple[torch.Tensor, int]):
         img, target = sample
 
         if img.ndim == 3:
-            py, px, cs = img.shape
+            cs, py, px = img.shape
         else:
             raise ValueError(
-                "Images are expected to have two spatial dimensions and channels last."
+                "Images are expected to have two spatial dimensions and channels first."
             )
 
-<<<<<<< HEAD
-        rand_sample = torch.rand(1)
-        if rand_sample <= self.p_backdoor + self.p_noise:
-            warping_field = self.warping_field(px, py)
-=======
         # Init warping field
         try:
             self.warping_field
         except AttributeError:
             self.init_warping_field(px, py)
 
-        rand_sample = np.random.rand(1)
+        rand_sample = torch.rand(1)
         if rand_sample <= self.p_noise + self.p_backdoor:
             warping_field = self.warping_field
->>>>>>> b6981fcf
             if rand_sample < self.p_noise:
                 # If noise mode
                 noise = 2 * torch.rand(*warping_field.shape) - 1
@@ -318,37 +234,8 @@
                 # If adversary mode
                 target = self.target_class
 
-<<<<<<< HEAD
-            # Rescale and clip to not have values outside image
-            if self.grid_rescale != 1.0:
-                warping_field = warping_field * self.grid_rescale + (
-                    1 - self.grid_rescale
-                ) / torch.tensor([py, px]).view(2, 1, 1)
-            warping_field = torch.clamp(
-                warping_field,
-                min=0,
-                max=torch.tensor([py, px]).view(2, 1, 1),
-            )
-
-            # Perform warping
-            img = torch.stack(
-                [
-                    interpolate(
-                        img_channel.unsqueeze(0).unsqueeze(0),
-                        size=warping_field.shape[1:],
-                        mode="bilinear",
-                        align_corners=False,
-                    )
-                    .squeeze(0)
-                    .squeeze(0)
-                    for img_channel in img.permute(2, 0, 1)
-                ],
-                dim=-1,
-            )
-=======
             # Warp image
             img = self._warp(img, warping_field)
->>>>>>> b6981fcf
 
         assert img.shape == (py, px, cs)
 
