--- conflicted
+++ resolved
@@ -2,11 +2,7 @@
 from abc import ABC, abstractmethod
 from collections import defaultdict
 from pathlib import Path
-<<<<<<< HEAD
-import pdb
-=======
 from typing import Any, Callable
->>>>>>> 079f850d
 
 import numpy as np
 import sklearn.metrics
@@ -197,24 +193,14 @@
             test_loader = tqdm(test_loader, desc="Evaluating", leave=False)
 
         scores = defaultdict(list)
-<<<<<<< HEAD
-        labels = defaultdict(list)
-        agreement = defaultdict(list)
-        answers = defaultdict(list)
-=======
         labels = []
->>>>>>> 079f850d
+        agreement = []
 
         # It's important we don't use torch.inference_mode() here, since we want
         # to be able to override this in certain detectors using torch.enable_grad().
         with torch.no_grad():
             for batch in test_loader:
-<<<<<<< HEAD
                 inputs, (new_labels, new_agreements) = batch
-=======
-                samples, new_labels = batch
-                inputs = utils.inputs_from_batch(samples)
->>>>>>> 079f850d
                 if layerwise:
                     new_scores = self.compute_layerwise_scores(inputs)
                 else:
@@ -227,19 +213,12 @@
                     if isinstance(score, torch.Tensor):
                         score = score.cpu().numpy()
                     assert score.shape == new_labels.shape
-                    scores[layer].append(score)
-<<<<<<< HEAD
-                    labels[layer].append(new_labels)
-                    agreement[layer].append(new_agreements)
-        scores = {layer: np.concatenate(scores[layer]) for layer in scores}
-        labels = {layer: np.concatenate(labels[layer]) for layer in labels}
-        agreement = {layer: np.concatenate(agreement[layer]) for layer in agreement}
-        answers = {layer: np.concatenate(answers[layer]) for layer in answers}
-=======
+                    scores.append(score)
                 labels.append(new_labels)
+                agreement.append(new_agreements)
         scores = {layer: np.concatenate(scores[layer]) for layer in scores}
         labels = np.concatenate(labels)
->>>>>>> 079f850d
+        agreement = np.concatenate(agreement)
 
         figs = {}
 
@@ -259,20 +238,20 @@
 
             # Calculate the number of negative examples to filter to catch all positives
             sorted_indices = np.argsort(scores[layer])[::-1]
-            sorted_labels = labels[layer][sorted_indices]
+            sorted_labels = labels[sorted_indices]
             cut_point = np.where(sorted_labels == 1)[0][-1] + 1
             num_negatives = np.sum(labels[layer][:cut_point]==0)
-            logger.info(f"Perfect filter remainder ({layer}): {1 - num_negatives/np.sum(labels[layer]==0)}")
-            metrics[layer]["Perfect_filter_remainder"] = 1 - num_negatives/np.sum(labels[layer]==0)
+            logger.info(f"Perfect filter remainder ({layer}): {1 - num_negatives/np.sum(labels==0)}")
+            metrics[layer]["Perfect_filter_remainder"] = 1 - num_negatives/np.sum(labels==0)
 
             if np.any(agreement[layer].astype(bool)):
                 auc_roc_agree = sklearn.metrics.roc_auc_score(
-                    y_true=labels[layer][agreement[layer].astype(bool)],
-                    y_score=scores[layer][agreement[layer].astype(bool)],
+                    y_true=labels[agreement.astype(bool)],
+                    y_score=scores[layer][agreement.astype(bool)],
                 )
                 ap_agree = sklearn.metrics.average_precision_score(
-                    y_true=labels[layer][agreement[layer].astype(bool)],
-                    y_score=scores[layer][agreement[layer].astype(bool)],
+                    y_true=labels[agreement.astype(bool)],
+                    y_score=scores[layer][agreement.astype(bool)],
                 )
             else:
                 auc_roc_agree = ap_agree = 0.5
@@ -281,14 +260,14 @@
             metrics[layer]["AUC_ROC_AGREE"] = auc_roc_agree
             metrics[layer]["AP_AGREE"] = ap_agree
 
-            if np.any(~agreement[layer].astype(bool)):
+            if np.any(~agreement.astype(bool)):
                 auc_roc_disagree = sklearn.metrics.roc_auc_score(
-                    y_true=labels[layer][~agreement[layer].astype(bool)],
-                    y_score=scores[layer][~agreement[layer].astype(bool)],
+                    y_true=labels[~agreement.astype(bool)],
+                    y_score=scores[layer][~agreement.astype(bool)],
                 )
                 ap_disagree = sklearn.metrics.average_precision_score(
-                    y_true=labels[layer][~agreement[layer].astype(bool)],
-                    y_score=scores[layer][~agreement[layer].astype(bool)],
+                    y_true=labels[~agreement.astype(bool)],
+                    y_score=scores[layer][~agreement.astype(bool)],
                 )
             else:
                 auc_roc_disagree = ap_disagree = 0.5
@@ -305,12 +284,11 @@
             bins = np.linspace(lower_lim, upper_lim, num_bins)
 
             # Visualizations for anomaly scores
-<<<<<<< HEAD
             for j, agree_label in enumerate(["Disagree", "Agree"]):
                 fig, ax = plt.subplots()
                 for i, name in enumerate(["Normal", "Anomalous"]):
-                    class_labels = labels[layer][agreement[layer] == j]
-                    vals = scores[layer][agreement[layer] == j][class_labels == i]
+                    class_labels = labels[layer][agreement == j]
+                    vals = scores[layer][agreement == j][class_labels == i]
                     ax.hist(
                         vals,
                         bins=bins,
@@ -333,24 +311,9 @@
                     verticalalignment="top",
                     horizontalalignment="right",
                     bbox=props,
-=======
-            fig, ax = plt.subplots()
-            for i, name in enumerate(["Normal", "Anomalous"]):
-                vals = scores[layer][labels == i]
-                ax.hist(
-                    vals,
-                    bins=bins,
-                    alpha=0.5,
-                    label=name,
-                    log=log_yaxis,
->>>>>>> 079f850d
                 )
                 figs[(layer, agree_label)] = fig
 
-<<<<<<< HEAD
-            if not save_path:
-                return metrics, figs
-=======
         if show_worst_mistakes:
             for layer, layer_scores in scores.items():
                 # "false positives" etc. isn't quite right because there's no threshold
@@ -379,7 +342,6 @@
 
         if not save_path:
             return metrics, figs
->>>>>>> 079f850d
 
         save_path = Path(save_path)
 
@@ -393,57 +355,6 @@
 
         return metrics, figs
 
-<<<<<<< HEAD
-    @abstractmethod
-    def layerwise_scores(self, batch) -> dict[str, torch.Tensor]:
-        """Compute anomaly scores for the given inputs for each layer.
-
-        You can just raise a NotImplementedError here for detectors that don't compute
-        layerwise scores. In that case, you need to override `scores`. For detectors
-        that can compute layerwise scores, you should override this method instead
-        of `scores` since allows some additional metrics to be computed.
-
-        Args:
-            batch: a batch of input data to the model (potentially including labels).
-
-        Returns:
-            A dictionary with anomaly scores, each element has shape (batch, ).
-        """
-
-    def scores(self, batch) -> torch.Tensor:
-        """Compute anomaly scores for the given inputs.
-
-        If you override this, then your implementation of `layerwise_scores()`
-        needs to raise a NotImplementedError. Implementing both this and
-        `layerwise_scores()` is not supported.
-
-        Args:
-            batch: a batch of input data to the model (potentially including labels).
-
-        Returns:
-            A batch of anomaly scores for the inputs.
-        """
-        scores = self.layerwise_scores(batch).values()
-        assert len(scores) > 0
-        # Type checker doesn't take into account that scores is non-empty,
-        # so thinks this might be a float.
-        if self.layer_aggregation == "mean":
-            return sum(scores) / len(scores)  # type: ignore
-        elif self.layer_aggregation == "max":
-            return torch.amax(torch.stack(list(scores)), dim=0)
-        elif self.layer_aggregation == "sum":
-            return torch.sum(torch.stack(list(scores)), dim=0)
-        else:
-            raise ValueError(f"Unknown layer aggregation: {self.layer_aggregation}")
-
-    def _get_trained_variables(self, saving: bool = False):
-        return {}
-
-    def _set_trained_variables(self, variables):
-        pass
-
-=======
->>>>>>> 079f850d
     def save_weights(self, path: str | Path):
         logger.info(f"Saving detector to {path}")
         utils.save(self._get_trained_variables(), path)
