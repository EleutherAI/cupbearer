--- conflicted
+++ resolved
@@ -14,11 +14,13 @@
     use_untrusted: bool = False
 
     @abstractmethod
-    def init_variables(self, activation_sizes: dict[str, torch.Size], device):
+    def init_variables(
+        self, activation_sizes: dict[str, torch.Size], device, case: str
+    ):
         pass
 
     @abstractmethod
-    def batch_update(self, activations: dict[str, torch.Tensor]):
+    def batch_update(self, activations: dict[str, torch.Tensor], case: str):
         pass
 
     def _train(
@@ -30,7 +32,7 @@
         max_steps: int | None = None,
         **kwargs,
     ):
-<<<<<<< HEAD
+        all_dataloaders = {}
         # It's important we don't use torch.inference_mode() here, since we want
         # to be able to override this in certain detectors using torch.enable_grad().
         with torch.no_grad():
@@ -39,56 +41,17 @@
                     raise ValueError(
                         f"{self.__class__.__name__} requires trusted training data."
                     )
-                dataloader = trusted_dataloader
-            else:
+                all_dataloaders["trusted"] = trusted_dataloader
+            if self.use_untrusted:
                 if untrusted_dataloader is None:
                     raise ValueError(
                         f"{self.__class__.__name__} requires untrusted training data."
                     )
-                dataloader = untrusted_dataloader
+                all_dataloaders["untrusted"] = untrusted_dataloader
 
-            # No reason to shuffle, we're just computing statistics
-            _, example_activations = next(iter(dataloader))
-
-            # v is an entire batch, v[0] are activations for a single input
-            activation_sizes = {k: v[0].size() for k, v in example_activations.items()}
-            self.init_variables(
-                activation_sizes, device=next(iter(example_activations.values())).device
-            )
-
-            if pbar:
-                dataloader = tqdm(dataloader, total=max_steps or len(dataloader))
-
-            for i, (_, activations) in enumerate(dataloader):
-                if max_steps and i >= max_steps:
-                    break
-                self.batch_update(activations)
-=======
-        all_data = {}
-        if self.use_trusted:
-            if trusted_data is None:
-                raise ValueError(
-                    f"{self.__class__.__name__} requires trusted training data."
-                )
-            all_data["trusted"] = trusted_data
-        if self.use_untrusted:
-            if untrusted_data is None:
-                raise ValueError(
-                    f"{self.__class__.__name__} requires untrusted training data."
-                )
-            all_data["untrusted"] = untrusted_data
-
-        for case, data in all_data.items():
-            logger.debug(f"Collecting statistics on {case} data")
-            # Common for statistical methods is that the training does not require
-            # gradients, but instead computes summary statistics or similar
-            # It's important we don't use torch.inference_mode() here, since we want
-            # to be able to override this in certain detectors using torch.enable_grad().
-            with torch.no_grad():
-                # No reason to shuffle, we're just computing statistics
-                data_loader = DataLoader(data, batch_size=batch_size, shuffle=False)
-                example_batch = next(iter(data_loader))
-                example_activations = self.get_activations(example_batch)
+            for case, dataloader in all_dataloaders.items():
+                logger.debug(f"Collecting statistics on {case} data")
+                _, example_activations = next(iter(dataloader))
 
                 # v is an entire batch, v[0] are activations for a single input
                 activation_sizes = {
@@ -101,14 +64,12 @@
                 )
 
                 if pbar:
-                    data_loader = tqdm(data_loader, total=max_steps or len(data_loader))
+                    dataloader = tqdm(dataloader, total=max_steps or len(dataloader))
 
-                for i, batch in enumerate(data_loader):
+                for i, (_, activations) in enumerate(dataloader):
                     if max_steps and i >= max_steps:
                         break
-                    activations = self.get_activations(batch)
-                    self.batch_update(activations, case=case)
->>>>>>> d031cd36
+                    self.batch_update(activations, case)
 
 
 class ActivationCovarianceBasedDetector(StatisticalDetector):
