import torch
from einops import rearrange
from torch.utils.data import DataLoader
from tqdm import tqdm

from cupbearer.detectors.statistical.helpers import quantum_entropy
from cupbearer.detectors.statistical.statistical import (
    ActivationCovarianceBasedDetector,
)


class QuantumEntropyDetector(ActivationCovarianceBasedDetector):
    def __init__(self, activation_names: list[str], alpha: float, **kwargs):
        super().__init__(activation_names, **kwargs)
        self.alpha = alpha

    def post_covariance_training(self, rcond: float = 1e-5, **kwargs):
        whitening_matrices = {}
        for k, cov in self.covariances.items():
            # Compute decomposition
            eigs = torch.linalg.eigh(cov)

            # Zero entries corresponding to eigenvalues smaller than rcond
            vals_rsqrt = eigs.eigenvalues.rsqrt()
            vals_rsqrt[eigs.eigenvalues < rcond * eigs.eigenvalues.max()] = 0

            # PCA whitening
            # following https://doi.org/10.1080/00031305.2016.1277159
            # and https://stats.stackexchange.com/a/594218/319192
            # but transposed (sphering with x@W instead of W@x)
            whitening_matrices[k] = eigs.eigenvectors * vals_rsqrt.unsqueeze(0)
            assert torch.allclose(
                whitening_matrices[k], eigs.eigenvectors @ vals_rsqrt.diag()
            )
        self.whitening_matrices = whitening_matrices

<<<<<<< HEAD
    def batch_update_untrusted(self, activations: dict[str, torch.Tensor]):
        for k, activation in activations.items():
            # Flatten the activations to (batch, dim)
            if activation.ndim == 3:
                activation = rearrange(
                    activation, "batch independent dim -> (batch independent) dim"
                )
            assert activation.ndim == 2, activation.shape
            self._activations[k] = torch.cat([self._activations[k], activation], dim=0)

    def train(self, trusted_data, untrusted_data, **kwargs):
        super().train(
            trusted_data=trusted_data, untrusted_data=untrusted_data, **kwargs
        )

        # Post process
        with torch.inference_mode():   
            self.use_trusted = False

            self._activations = {k: torch.empty(0, self.means[k].shape[0], device=self.means[k].device) for k in self.means.keys()}

            data_loader = DataLoader(untrusted_data, batch_size=kwargs.get('batch_size', 1024), shuffle=False)
            for batch in tqdm(data_loader):
                activations = self.get_activations(batch)
                self.batch_update_untrusted(activations)

            whitened_activations = {
                k: torch.einsum(
                    "bi,ij->bj",
                    self._activations[k].flatten(start_dim=1) - self.means[k],
                    self.whitening_matrices[k],
                )
                for k in self._activations.keys()
            }
            whitened_activations = {
                k: whitened_activations[k].flatten(start_dim=1) - 
                whitened_activations[k].flatten(start_dim=1).mean(dim=0, keepdim=True) 
                for k in whitened_activations.keys()
            }

            self.untrusted_covariances = {k: whitened_activations[k].mT @ whitened_activations[k] for k in whitened_activations.keys()}

    def layerwise_scores(self, batch):
        activations = self.get_activations(batch)
        whitened_activations = {
            k: torch.einsum(
                "bi,ij->bj",
                activations[k].flatten(start_dim=1) - self.means[k],
                self.whitening_matrices[k],
            )
            for k in activations.keys()
        }
=======
    def _individual_layerwise_score(self, name, activation):
        whitened_activations = torch.einsum(
            "bi,ij->bj",
            activation.flatten(start_dim=1) - self.means[name],
            self.whitening_matrices[name],
        )
>>>>>>> b995b2de
        # TODO should possibly pass rank
        return quantum_entropy(whitened_activations, 
                               alpha=self.alpha,
                               batch_covariance=self.untrusted_covariances)

    def _get_trained_variables(self, saving: bool = False):
        return {
            "means": self.means,
            "whitening_matrices": self.whitening_matrices,
            "untrusted_covariances": self.untrusted_covariances,
        }

    def _set_trained_variables(self, variables):
        self.means = variables["means"]
        self.whitening_matrices = variables["whitening_matrices"]
        self.untrusted_covariances = variables["untrusted_covariances"]<|MERGE_RESOLUTION|>--- conflicted
+++ resolved
@@ -34,7 +34,6 @@
             )
         self.whitening_matrices = whitening_matrices
 
-<<<<<<< HEAD
     def batch_update_untrusted(self, activations: dict[str, torch.Tensor]):
         for k, activation in activations.items():
             # Flatten the activations to (batch, dim)
@@ -77,24 +76,12 @@
 
             self.untrusted_covariances = {k: whitened_activations[k].mT @ whitened_activations[k] for k in whitened_activations.keys()}
 
-    def layerwise_scores(self, batch):
-        activations = self.get_activations(batch)
-        whitened_activations = {
-            k: torch.einsum(
-                "bi,ij->bj",
-                activations[k].flatten(start_dim=1) - self.means[k],
-                self.whitening_matrices[k],
-            )
-            for k in activations.keys()
-        }
-=======
     def _individual_layerwise_score(self, name, activation):
         whitened_activations = torch.einsum(
             "bi,ij->bj",
             activation.flatten(start_dim=1) - self.means[name],
             self.whitening_matrices[name],
         )
->>>>>>> b995b2de
         # TODO should possibly pass rank
         return quantum_entropy(whitened_activations, 
                                alpha=self.alpha,
