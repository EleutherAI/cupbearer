from typing import Any, Callable

import torch

from .anomaly_detector import AnomalyDetector
<<<<<<< HEAD


class ActivationCache:
    """Cache for activations to speed up using multiple anomaly detectors.

    The main use case for this is if the model is expensive to run and we want to try
    many different detectors that require similar activations.

    The cache stores a dict from (input, activation_name) to the activations.

    WARNING: This cache is not safe to use across different models or activation
    preprocessing functions! It does not attempt to track those, and using the same
    cache with different model/preprocessors will likely result in incorrect results.

    Args:
        device: The device to load the activations to (same as model and data)
        storage_device: The device to store the activations on. This should be a
            device with more memory than `device`, since the activations are stored
            in the cache. Default is "cpu".
    """


    def __init__(self, device: str, storage_device: str = "cpu"):
        """Create an empty cache."""
        self.cache: dict[tuple[Any, str], torch.Tensor] = {}
        self.device = device
        self.storage_device = storage_device
        # Just for debugging purposes:
        self.hits = 0
        self.misses = 0

    def __len__(self):
        return len(self.cache)

    def __contains__(self, key):
        return key in self.cache

    def count_missing(self, dataset: Dataset, activation_names: list[str]):
        """Count how many inputs from `dataset` are missing from the cache.

        `activation_names` is a list of the names of the activations we need to be
        in the cache. An input counts as missing if *some* of the activations are
        missing for that input.
        """
        count = 0
        for sample in dataset:
            if isinstance(dataset, MixedData) and dataset.return_anomaly_labels:
                sample = sample[0]
            if isinstance(sample, (tuple, list)) and len(sample) == 2:
                sample = sample[0]
            if not all((sample, name) in self.cache for name in activation_names):
                count += 1
        return count

    def store(self, path: str | Path):
        utils.save(self.cache, path, overwrite=True)

    @classmethod
    def load(cls, path: str | Path, device: str, storage_device: str = "cpu"):
        cache = cls(device=device, storage_device=storage_device)
        cache.cache = utils.load(path)
        return cache

    def get_activations(
        self,
        inputs,
        activation_names: list[str],
        activation_func: Callable[[Any], dict[str, torch.Tensor]],
        device: torch.device | str = 'cpu',
    ) -> dict[str, torch.Tensor]:
        """Get activations for a batch of inputs, using the cache if possible.

        If any activations are missing from the cache, they are computed and added
        to the cache.

        Args:
            inputs: The inputs to get activations for.
            activation_names: The names of the activations to get.
            activation_func: Takes in `inputs` and returns a dictionary of activations.

        Returns:
            A dict from activation name to the activations.
        """
        # We want to handle cases where some but not all elements are in the cache.
        missing_indices = []
        results: dict[str, list[torch.Tensor | None]] = defaultdict(
            lambda: [None] * len(inputs)
        )

        for i, input in enumerate(inputs):
            # convert input to tuple for hashing if tensor 
            if isinstance(input, torch.Tensor):
                input = utils.tensor_to_tuple(input)
            # The keys into the cache contain the input and the name of the activation.
            keys = [(input, name) for name in activation_names]
            # In principle we could support the case where some but not all activations
            # for a given input are already in the cache. If the missing activations
            # are early in the model, this might save some time since we wouldn't
            # have to do the full forward pass. But that seems like a niche use case
            # and not worth the added complexity. So for now, we recompute all
            # activations on inputs where some activations are missing.
            if all(key in self.cache for key in keys):
                self.hits += 1
                for name in activation_names:
                    results[name][i] = self.cache[(input, name)].to(self.device)
            else:
                missing_indices.append(i)

        if not missing_indices:
            return {name: torch.stack(results[name]) for name in activation_names}

        # Select the missing input elements, but make sure to keep the type.
        # Input could be a list/tuple of strings (for language models)
        # or tensors for images. (Unclear whether supporting tensors is important,
        # language models are the main case where having a cache is useful.)
        if isinstance(inputs, torch.Tensor):
            inputs = inputs[missing_indices]
        elif isinstance(inputs, list):
            inputs = [inputs[i] for i in missing_indices]
        elif isinstance(inputs, tuple):
            inputs = tuple(inputs[i] for i in missing_indices)
        else:
            raise NotImplementedError(
                f"Unsupported input type: {type(inputs)} of {inputs}"
            )

        new_acts = activation_func(inputs)
        self.misses += len(inputs)

        # Fill in the missing activations
        for name, act in new_acts.items():
            for i, idx in enumerate(missing_indices):
                results[name][idx] = act[i]
                input = inputs[i]
                if isinstance(input, torch.Tensor):
                    input = utils.tensor_to_tuple(input)
                self.cache[(input, name)] = act[i].to(self.storage_device)
        del new_acts # free up device memory

        assert all(
            all(result is not None for result in results[name])
            for name in activation_names
        )
        return {name: torch.stack(results[name]) for name in activation_names}
=======
from .extractors import ActivationExtractor, FeatureExtractor
>>>>>>> 079f850d


class ActivationBasedDetector(AnomalyDetector):
    """Base class for detectors that defaults to an activation feature extractor.

    The AnomalyDetector base class uses the identity feature extractor by default,
    this one just changes that and exposes arguments for customizing an activation
    feature extractor. The feature extractor can still be overriden.
    """

    def __init__(
        self,
        feature_extractor: FeatureExtractor | None = None,
        activation_names: list[str] | None = None,
        individual_processing_fn: Callable[[torch.Tensor, Any, str], torch.Tensor]
        | None = None,
        global_processing_fn: Callable[
            [dict[str, torch.Tensor]], dict[str, torch.Tensor]
        ]
        | None = None,
        layer_aggregation: str = "mean",
    ):
<<<<<<< HEAD
        super().__init__(layer_aggregation=layer_aggregation)
        self.activation_names = activation_names
        self.activation_processing_func = activation_processing_func
        self.global_processing_func = global_processing_func
        self.cache = cache

    def _get_activations_no_cache(self, inputs, no_grad: bool = True) -> dict[str, torch.Tensor]:
        device = next(self.model.parameters()).device
        inputs = utils.inputs_to_device(inputs, device)
        acts = utils.get_activations(self.model, self.activation_names, inputs, no_grad=no_grad)

        # Can be used to for example select activations at specific token positions
        if self.activation_processing_func is not None:
            acts = {
                k: self.activation_processing_func(v, inputs, k)
                for k, v in acts.items()
            }

        if self.global_processing_func is not None:
            acts = self.global_processing_func(acts)

        return acts

    def get_activations(self, batch) -> dict[str, torch.Tensor]:
        inputs = utils.inputs_from_batch(batch)

        if self.cache is None:
            return self._get_activations_no_cache(inputs)

        return self.cache.get_activations(
            inputs, self.activation_names, self._get_activations_no_cache, self.model.device
        )


class CacheBuilder(ActivationBasedDetector):
    """A dummy detector meant only for creating activation caches.

    Scores are meaningless. You can also just create a cache manually and call
    get_activations() on it, the only advantage of this is that it implements the
    detector interface, so you can use it with the exact same dataloading setup as
    the real detector.
    """

    def __init__(
        self,
        cache_path: str | Path,
        activation_names: list[str],
        device: str,
        activation_processing_func: Callable[[torch.Tensor, Any, str], torch.Tensor]
        | None = None,
        cache: ActivationCache | None = None,
    ):
        if cache is None:
            cache = ActivationCache(device=device)
        super().__init__(activation_names, activation_processing_func, cache=cache)
        self.cache_path = cache_path

    def store_cache(self):
        assert self.cache is not None
        self.cache.store(self.cache_path)

    def train(self, trusted_data, untrusted_data, save_path, *, batch_size: int = 64):
        for data in [trusted_data, untrusted_data]:
            if data is None:
                continue
            dataloader = torch.utils.data.DataLoader(
                data, batch_size=batch_size, shuffle=False
=======
        if feature_extractor is None:
            if activation_names is None:
                raise ValueError(
                    "Either a feature extractor or a list of activation names "
                    "must be provided."
                )
            feature_extractor = ActivationExtractor(
                names=activation_names,
                individual_processing_fn=individual_processing_fn,
                global_processing_fn=global_processing_fn,
>>>>>>> 079f850d
            )
        super().__init__(
            feature_extractor=feature_extractor, layer_aggregation=layer_aggregation
        )<|MERGE_RESOLUTION|>--- conflicted
+++ resolved
@@ -3,154 +3,7 @@
 import torch
 
 from .anomaly_detector import AnomalyDetector
-<<<<<<< HEAD
-
-
-class ActivationCache:
-    """Cache for activations to speed up using multiple anomaly detectors.
-
-    The main use case for this is if the model is expensive to run and we want to try
-    many different detectors that require similar activations.
-
-    The cache stores a dict from (input, activation_name) to the activations.
-
-    WARNING: This cache is not safe to use across different models or activation
-    preprocessing functions! It does not attempt to track those, and using the same
-    cache with different model/preprocessors will likely result in incorrect results.
-
-    Args:
-        device: The device to load the activations to (same as model and data)
-        storage_device: The device to store the activations on. This should be a
-            device with more memory than `device`, since the activations are stored
-            in the cache. Default is "cpu".
-    """
-
-
-    def __init__(self, device: str, storage_device: str = "cpu"):
-        """Create an empty cache."""
-        self.cache: dict[tuple[Any, str], torch.Tensor] = {}
-        self.device = device
-        self.storage_device = storage_device
-        # Just for debugging purposes:
-        self.hits = 0
-        self.misses = 0
-
-    def __len__(self):
-        return len(self.cache)
-
-    def __contains__(self, key):
-        return key in self.cache
-
-    def count_missing(self, dataset: Dataset, activation_names: list[str]):
-        """Count how many inputs from `dataset` are missing from the cache.
-
-        `activation_names` is a list of the names of the activations we need to be
-        in the cache. An input counts as missing if *some* of the activations are
-        missing for that input.
-        """
-        count = 0
-        for sample in dataset:
-            if isinstance(dataset, MixedData) and dataset.return_anomaly_labels:
-                sample = sample[0]
-            if isinstance(sample, (tuple, list)) and len(sample) == 2:
-                sample = sample[0]
-            if not all((sample, name) in self.cache for name in activation_names):
-                count += 1
-        return count
-
-    def store(self, path: str | Path):
-        utils.save(self.cache, path, overwrite=True)
-
-    @classmethod
-    def load(cls, path: str | Path, device: str, storage_device: str = "cpu"):
-        cache = cls(device=device, storage_device=storage_device)
-        cache.cache = utils.load(path)
-        return cache
-
-    def get_activations(
-        self,
-        inputs,
-        activation_names: list[str],
-        activation_func: Callable[[Any], dict[str, torch.Tensor]],
-        device: torch.device | str = 'cpu',
-    ) -> dict[str, torch.Tensor]:
-        """Get activations for a batch of inputs, using the cache if possible.
-
-        If any activations are missing from the cache, they are computed and added
-        to the cache.
-
-        Args:
-            inputs: The inputs to get activations for.
-            activation_names: The names of the activations to get.
-            activation_func: Takes in `inputs` and returns a dictionary of activations.
-
-        Returns:
-            A dict from activation name to the activations.
-        """
-        # We want to handle cases where some but not all elements are in the cache.
-        missing_indices = []
-        results: dict[str, list[torch.Tensor | None]] = defaultdict(
-            lambda: [None] * len(inputs)
-        )
-
-        for i, input in enumerate(inputs):
-            # convert input to tuple for hashing if tensor 
-            if isinstance(input, torch.Tensor):
-                input = utils.tensor_to_tuple(input)
-            # The keys into the cache contain the input and the name of the activation.
-            keys = [(input, name) for name in activation_names]
-            # In principle we could support the case where some but not all activations
-            # for a given input are already in the cache. If the missing activations
-            # are early in the model, this might save some time since we wouldn't
-            # have to do the full forward pass. But that seems like a niche use case
-            # and not worth the added complexity. So for now, we recompute all
-            # activations on inputs where some activations are missing.
-            if all(key in self.cache for key in keys):
-                self.hits += 1
-                for name in activation_names:
-                    results[name][i] = self.cache[(input, name)].to(self.device)
-            else:
-                missing_indices.append(i)
-
-        if not missing_indices:
-            return {name: torch.stack(results[name]) for name in activation_names}
-
-        # Select the missing input elements, but make sure to keep the type.
-        # Input could be a list/tuple of strings (for language models)
-        # or tensors for images. (Unclear whether supporting tensors is important,
-        # language models are the main case where having a cache is useful.)
-        if isinstance(inputs, torch.Tensor):
-            inputs = inputs[missing_indices]
-        elif isinstance(inputs, list):
-            inputs = [inputs[i] for i in missing_indices]
-        elif isinstance(inputs, tuple):
-            inputs = tuple(inputs[i] for i in missing_indices)
-        else:
-            raise NotImplementedError(
-                f"Unsupported input type: {type(inputs)} of {inputs}"
-            )
-
-        new_acts = activation_func(inputs)
-        self.misses += len(inputs)
-
-        # Fill in the missing activations
-        for name, act in new_acts.items():
-            for i, idx in enumerate(missing_indices):
-                results[name][idx] = act[i]
-                input = inputs[i]
-                if isinstance(input, torch.Tensor):
-                    input = utils.tensor_to_tuple(input)
-                self.cache[(input, name)] = act[i].to(self.storage_device)
-        del new_acts # free up device memory
-
-        assert all(
-            all(result is not None for result in results[name])
-            for name in activation_names
-        )
-        return {name: torch.stack(results[name]) for name in activation_names}
-=======
 from .extractors import ActivationExtractor, FeatureExtractor
->>>>>>> 079f850d
 
 
 class ActivationBasedDetector(AnomalyDetector):
@@ -173,75 +26,6 @@
         | None = None,
         layer_aggregation: str = "mean",
     ):
-<<<<<<< HEAD
-        super().__init__(layer_aggregation=layer_aggregation)
-        self.activation_names = activation_names
-        self.activation_processing_func = activation_processing_func
-        self.global_processing_func = global_processing_func
-        self.cache = cache
-
-    def _get_activations_no_cache(self, inputs, no_grad: bool = True) -> dict[str, torch.Tensor]:
-        device = next(self.model.parameters()).device
-        inputs = utils.inputs_to_device(inputs, device)
-        acts = utils.get_activations(self.model, self.activation_names, inputs, no_grad=no_grad)
-
-        # Can be used to for example select activations at specific token positions
-        if self.activation_processing_func is not None:
-            acts = {
-                k: self.activation_processing_func(v, inputs, k)
-                for k, v in acts.items()
-            }
-
-        if self.global_processing_func is not None:
-            acts = self.global_processing_func(acts)
-
-        return acts
-
-    def get_activations(self, batch) -> dict[str, torch.Tensor]:
-        inputs = utils.inputs_from_batch(batch)
-
-        if self.cache is None:
-            return self._get_activations_no_cache(inputs)
-
-        return self.cache.get_activations(
-            inputs, self.activation_names, self._get_activations_no_cache, self.model.device
-        )
-
-
-class CacheBuilder(ActivationBasedDetector):
-    """A dummy detector meant only for creating activation caches.
-
-    Scores are meaningless. You can also just create a cache manually and call
-    get_activations() on it, the only advantage of this is that it implements the
-    detector interface, so you can use it with the exact same dataloading setup as
-    the real detector.
-    """
-
-    def __init__(
-        self,
-        cache_path: str | Path,
-        activation_names: list[str],
-        device: str,
-        activation_processing_func: Callable[[torch.Tensor, Any, str], torch.Tensor]
-        | None = None,
-        cache: ActivationCache | None = None,
-    ):
-        if cache is None:
-            cache = ActivationCache(device=device)
-        super().__init__(activation_names, activation_processing_func, cache=cache)
-        self.cache_path = cache_path
-
-    def store_cache(self):
-        assert self.cache is not None
-        self.cache.store(self.cache_path)
-
-    def train(self, trusted_data, untrusted_data, save_path, *, batch_size: int = 64):
-        for data in [trusted_data, untrusted_data]:
-            if data is None:
-                continue
-            dataloader = torch.utils.data.DataLoader(
-                data, batch_size=batch_size, shuffle=False
-=======
         if feature_extractor is None:
             if activation_names is None:
                 raise ValueError(
@@ -252,7 +36,6 @@
                 names=activation_names,
                 individual_processing_fn=individual_processing_fn,
                 global_processing_fn=global_processing_fn,
->>>>>>> 079f850d
             )
         super().__init__(
             feature_extractor=feature_extractor, layer_aggregation=layer_aggregation
