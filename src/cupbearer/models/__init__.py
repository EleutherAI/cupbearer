# ruff: noqa: F401
from pathlib import Path

import torch
from transformers.modeling_utils import PreTrainedModel
from transformers.tokenization_utils_base import PreTrainedTokenizerBase

<<<<<<< HEAD
from .hooked_model import HookedModel
from .models import CNN, MLP, PreActResNet


def load(model: HookedModel, path: Path | str):
    path = Path(path)
    # Our convention is that LightningModules store the actual pytorch model
    # as a `model` attribute. We use the last checkpoint (generated via the
    # save_last=True option to the ModelCheckpoint callback).
    state_dict = torch.load(path / "checkpoints" / "last.ckpt")["state_dict"]
    # We want the state_dict for the 'model' submodule, so remove
    # the 'model.' prefix from the keys.
    state_dict = {k[6:]: v for k, v in state_dict.items() if k.startswith("model.")}
    model.load_state_dict(state_dict)
=======
from cupbearer.utils.data_format import DataFormat, TensorDataFormat, TextDataFormat
from cupbearer.utils.scripts import load_config
from cupbearer.utils.utils import BaseConfig, mutable_field

from .hooked_model import HookedModel
from .models import CNN, MLP, PreActBlock, PreActResNet
from .transformers import ClassifierTransformer
from .transformers_hf import TamperingPredictionTransformer, load_transformer


@dataclass(kw_only=True)
class ModelConfig(BaseConfig, ABC):
    @abstractmethod
    def build_model(self, input_format: DataFormat) -> HookedModel:
        pass


@dataclass
class StoredModel(ModelConfig):
    path: Path

    def build_model(self, input_format: DataFormat) -> HookedModel:
        model_cfg = load_config(self.path, "model", ModelConfig)
        model = model_cfg.build_model(input_format)

        # Our convention is that LightningModules store the actual pytorch model
        # as a `model` attribute. We use the last checkpoint (generated via the
        # save_last=True option to the ModelCheckpoint callback).
        state_dict = torch.load(self.path / "checkpoints" / "last.ckpt")["state_dict"]
        # We want the state_dict for the 'model' submodule, so remove
        # the 'model.' prefix from the keys.
        state_dict = {k[6:]: v for k, v in state_dict.items() if k.startswith("model.")}
        assert isinstance(model, torch.nn.Module)
        model.load_state_dict(state_dict)
        return model


@dataclass
class MLPConfig(ModelConfig):
    output_dim: int = 10
    hidden_dims: list[int] = mutable_field([256, 256])

    def build_model(self, input_format: DataFormat) -> HookedModel:
        if not isinstance(input_format, TensorDataFormat):
            raise ValueError(f"MLP only supports tensor input, got {input_format}")
        return MLP(
            input_shape=input_format.shape,
            output_dim=self.output_dim,
            hidden_dims=self.hidden_dims,
        )


@dataclass
class DebugMLPConfig(MLPConfig):
    # TODO: we need at least two layers here because abstractions currently
    # only work in that case. Abstraction implementation should be fixed.
    # Additionally, we make network with some width to reduce chance that all
    # neurons are dead.
    hidden_dims: list[int] = mutable_field([5, 5])


@dataclass
class CNNConfig(ModelConfig):
    output_dim: int = 10
    channels: list[int] = mutable_field([32, 64])
    dense_dims: list[int] = mutable_field([256, 256])

    def build_model(self, input_format: DataFormat) -> HookedModel:
        if not isinstance(input_format, TensorDataFormat):
            raise ValueError(f"CNN only supports tensor input, got {input_format}")
        return CNN(
            input_shape=input_format.shape,
            output_dim=self.output_dim,
            channels=self.channels,
            dense_dims=self.dense_dims,
        )


@dataclass
class TransformerConfig(ModelConfig):
    model: str = "pythia-14m"
    num_classes: int = 2
    device: str | None = None

    def build_model(self, input_format: DataFormat):
        if not isinstance(input_format, TextDataFormat):
            raise ValueError(
                f"Transformers only support text input, got {type(input_format)}"
            )
        return ClassifierTransformer(self.model, self.num_classes, device=self.device)


@dataclass
class TamperTransformerConfig(ModelConfig):
    name: str
    n_sensors: int = 3
    sensor_token: str = " omit"

    def build_model(self, input_format: DataFormat) -> TamperingPredictionTransformer:
        if not isinstance(input_format, TextDataFormat):
            raise ValueError(
                f"Transformers only support text input, got {type(input_format)}"
            )
        transformer, tokenizer, emd_dim, max_len = self._load_transformer()
        return TamperingPredictionTransformer(
            model=transformer,
            tokenizer=tokenizer,
            embed_dim=emd_dim,
            max_length=max_len,
            n_sensors=self.n_sensors,
            sensor_token=self.sensor_token,
        )

    def _load_transformer(
        self,
    ) -> tuple[PreTrainedModel, PreTrainedTokenizerBase, int, int]:
        return load_transformer(self.name)


@dataclass
class DebugCNNConfig(CNNConfig):
    channels: list[int] = mutable_field([2])
    dense_dims: list[int] = mutable_field([2])


@dataclass
class ResnetConfig(ModelConfig):
    output_dim: int = 10
    # ResNet18 default:
    num_blocks: list[int] = mutable_field([2, 2, 2, 2])

    def build_model(self, input_format: DataFormat) -> HookedModel:
        if not isinstance(input_format, TensorDataFormat):
            raise ValueError(f"CNN only supports tensor input, got {input_format}")
        return PreActResNet(PreActBlock, self.num_blocks, num_classes=self.output_dim)
>>>>>>> 6f029887
<|MERGE_RESOLUTION|>--- conflicted
+++ resolved
@@ -5,7 +5,6 @@
 from transformers.modeling_utils import PreTrainedModel
 from transformers.tokenization_utils_base import PreTrainedTokenizerBase
 
-<<<<<<< HEAD
 from .hooked_model import HookedModel
 from .models import CNN, MLP, PreActResNet
 
@@ -19,141 +18,4 @@
     # We want the state_dict for the 'model' submodule, so remove
     # the 'model.' prefix from the keys.
     state_dict = {k[6:]: v for k, v in state_dict.items() if k.startswith("model.")}
-    model.load_state_dict(state_dict)
-=======
-from cupbearer.utils.data_format import DataFormat, TensorDataFormat, TextDataFormat
-from cupbearer.utils.scripts import load_config
-from cupbearer.utils.utils import BaseConfig, mutable_field
-
-from .hooked_model import HookedModel
-from .models import CNN, MLP, PreActBlock, PreActResNet
-from .transformers import ClassifierTransformer
-from .transformers_hf import TamperingPredictionTransformer, load_transformer
-
-
-@dataclass(kw_only=True)
-class ModelConfig(BaseConfig, ABC):
-    @abstractmethod
-    def build_model(self, input_format: DataFormat) -> HookedModel:
-        pass
-
-
-@dataclass
-class StoredModel(ModelConfig):
-    path: Path
-
-    def build_model(self, input_format: DataFormat) -> HookedModel:
-        model_cfg = load_config(self.path, "model", ModelConfig)
-        model = model_cfg.build_model(input_format)
-
-        # Our convention is that LightningModules store the actual pytorch model
-        # as a `model` attribute. We use the last checkpoint (generated via the
-        # save_last=True option to the ModelCheckpoint callback).
-        state_dict = torch.load(self.path / "checkpoints" / "last.ckpt")["state_dict"]
-        # We want the state_dict for the 'model' submodule, so remove
-        # the 'model.' prefix from the keys.
-        state_dict = {k[6:]: v for k, v in state_dict.items() if k.startswith("model.")}
-        assert isinstance(model, torch.nn.Module)
-        model.load_state_dict(state_dict)
-        return model
-
-
-@dataclass
-class MLPConfig(ModelConfig):
-    output_dim: int = 10
-    hidden_dims: list[int] = mutable_field([256, 256])
-
-    def build_model(self, input_format: DataFormat) -> HookedModel:
-        if not isinstance(input_format, TensorDataFormat):
-            raise ValueError(f"MLP only supports tensor input, got {input_format}")
-        return MLP(
-            input_shape=input_format.shape,
-            output_dim=self.output_dim,
-            hidden_dims=self.hidden_dims,
-        )
-
-
-@dataclass
-class DebugMLPConfig(MLPConfig):
-    # TODO: we need at least two layers here because abstractions currently
-    # only work in that case. Abstraction implementation should be fixed.
-    # Additionally, we make network with some width to reduce chance that all
-    # neurons are dead.
-    hidden_dims: list[int] = mutable_field([5, 5])
-
-
-@dataclass
-class CNNConfig(ModelConfig):
-    output_dim: int = 10
-    channels: list[int] = mutable_field([32, 64])
-    dense_dims: list[int] = mutable_field([256, 256])
-
-    def build_model(self, input_format: DataFormat) -> HookedModel:
-        if not isinstance(input_format, TensorDataFormat):
-            raise ValueError(f"CNN only supports tensor input, got {input_format}")
-        return CNN(
-            input_shape=input_format.shape,
-            output_dim=self.output_dim,
-            channels=self.channels,
-            dense_dims=self.dense_dims,
-        )
-
-
-@dataclass
-class TransformerConfig(ModelConfig):
-    model: str = "pythia-14m"
-    num_classes: int = 2
-    device: str | None = None
-
-    def build_model(self, input_format: DataFormat):
-        if not isinstance(input_format, TextDataFormat):
-            raise ValueError(
-                f"Transformers only support text input, got {type(input_format)}"
-            )
-        return ClassifierTransformer(self.model, self.num_classes, device=self.device)
-
-
-@dataclass
-class TamperTransformerConfig(ModelConfig):
-    name: str
-    n_sensors: int = 3
-    sensor_token: str = " omit"
-
-    def build_model(self, input_format: DataFormat) -> TamperingPredictionTransformer:
-        if not isinstance(input_format, TextDataFormat):
-            raise ValueError(
-                f"Transformers only support text input, got {type(input_format)}"
-            )
-        transformer, tokenizer, emd_dim, max_len = self._load_transformer()
-        return TamperingPredictionTransformer(
-            model=transformer,
-            tokenizer=tokenizer,
-            embed_dim=emd_dim,
-            max_length=max_len,
-            n_sensors=self.n_sensors,
-            sensor_token=self.sensor_token,
-        )
-
-    def _load_transformer(
-        self,
-    ) -> tuple[PreTrainedModel, PreTrainedTokenizerBase, int, int]:
-        return load_transformer(self.name)
-
-
-@dataclass
-class DebugCNNConfig(CNNConfig):
-    channels: list[int] = mutable_field([2])
-    dense_dims: list[int] = mutable_field([2])
-
-
-@dataclass
-class ResnetConfig(ModelConfig):
-    output_dim: int = 10
-    # ResNet18 default:
-    num_blocks: list[int] = mutable_field([2, 2, 2, 2])
-
-    def build_model(self, input_format: DataFormat) -> HookedModel:
-        if not isinstance(input_format, TensorDataFormat):
-            raise ValueError(f"CNN only supports tensor input, got {input_format}")
-        return PreActResNet(PreActBlock, self.num_blocks, num_classes=self.output_dim)
->>>>>>> 6f029887
+    model.load_state_dict(state_dict)