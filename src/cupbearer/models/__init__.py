from abc import ABC, abstractmethod
from dataclasses import dataclass
from pathlib import Path

import torch

from cupbearer.utils.scripts import load_config
from cupbearer.utils.utils import BaseConfig, mutable_field

from .hooked_model import HookedModel
from .models import CNN, MLP


@dataclass(kw_only=True)
class ModelConfig(BaseConfig, ABC):
    @abstractmethod
    def build_model(self, input_shape: list[int] | tuple[int]) -> HookedModel:
        pass


@dataclass
class StoredModel(ModelConfig):
    path: Path

    def build_model(self, input_shape) -> HookedModel:
        model_cfg = load_config(self.path, "model", ModelConfig)
        model = model_cfg.build_model(input_shape)

        # Our convention is that LightningModules store the actual pytorch model
        # as a `model` attribute. We use the last checkpoint (generated via the
        # save_last=True option to the ModelCheckpoint callback).
        state_dict = torch.load(self.path / "checkpoints" / "last.ckpt")["state_dict"]
        # We want the state_dict for the 'model' submodule, so remove
        # the 'model.' prefix from the keys.
        state_dict = {k[6:]: v for k, v in state_dict.items() if k.startswith("model.")}
        assert isinstance(model, torch.nn.Module)
        model.load_state_dict(state_dict)
        return model


@dataclass
class MLPConfig(ModelConfig):
    output_dim: int = 10
    hidden_dims: list[int] = mutable_field([256, 256])

    def build_model(self, input_shape: list[int] | tuple[int]) -> HookedModel:
        return MLP(
            input_shape=input_shape,
            output_dim=self.output_dim,
            hidden_dims=self.hidden_dims,
        )

<<<<<<< HEAD

@dataclass
class DebugMLPConfig(MLPConfig):
    hidden_dims: list[int] = mutable_field([2, 2])
=======
    def setup_and_validate(self):
        super().setup_and_validate()
        if self.debug:
            # TODO: we need at least two layers here because abstractions currently
            # only work in that case. Abstraction implementation should be fixed.
            # Additionally, we make network with some width to reduce chance that all
            # neurons are dead.
            self.hidden_dims = [5, 5]
>>>>>>> 16575347


@dataclass
class CNNConfig(ModelConfig):
    output_dim: int = 10
    channels: list[int] = mutable_field([32, 64])
    dense_dims: list[int] = mutable_field([256, 256])

    def build_model(self, input_shape: list[int] | tuple[int]) -> HookedModel:
        return CNN(
            input_shape=input_shape,
            output_dim=self.output_dim,
            channels=self.channels,
            dense_dims=self.dense_dims,
        )


@dataclass
class DebugCNNConfig(CNNConfig):
    channels: list[int] = mutable_field([2])
    dense_dims: list[int] = mutable_field([2])<|MERGE_RESOLUTION|>--- conflicted
+++ resolved
@@ -50,21 +50,14 @@
             hidden_dims=self.hidden_dims,
         )
 
-<<<<<<< HEAD
 
 @dataclass
 class DebugMLPConfig(MLPConfig):
-    hidden_dims: list[int] = mutable_field([2, 2])
-=======
-    def setup_and_validate(self):
-        super().setup_and_validate()
-        if self.debug:
-            # TODO: we need at least two layers here because abstractions currently
-            # only work in that case. Abstraction implementation should be fixed.
-            # Additionally, we make network with some width to reduce chance that all
-            # neurons are dead.
-            self.hidden_dims = [5, 5]
->>>>>>> 16575347
+    # TODO: we need at least two layers here because abstractions currently
+    # only work in that case. Abstraction implementation should be fixed.
+    # Additionally, we make network with some width to reduce chance that all
+    # neurons are dead.
+    hidden_dims: list[int] = mutable_field([5, 5])
 
 
 @dataclass
